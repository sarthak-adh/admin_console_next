--- conflicted
+++ resolved
@@ -1,16 +1,8 @@
-<<<<<<< HEAD
-import type { NextApiRequest, NextApiResponse } from "next";
-import type { OAuthReq } from "@boxyhq/saml-jackson";
-import jackson from "@/lib/jackson";
-import env from "@/lib/env";
-import { prisma } from "@/lib/prisma";
-=======
 import env from '@/lib/env';
 import jackson from '@/lib/jackson';
 import { prisma } from '@/lib/prisma';
 import type { OAuthReq } from '@boxyhq/saml-jackson';
 import type { NextApiRequest, NextApiResponse } from 'next';
->>>>>>> 5b14cd6a
 
 export default async function handler(
   req: NextApiRequest,
@@ -19,17 +11,10 @@
   const { method } = req;
 
   switch (method) {
-<<<<<<< HEAD
-    case "POST":
-      return await handlePOST(req, res);
-    default:
-      res.setHeader("Allow", "POST");
-=======
     case 'POST':
       return await handlePOST(req, res);
     default:
       res.setHeader('Allow', 'POST');
->>>>>>> 5b14cd6a
       res.status(405).json({
         error: { message: `Method ${method} Not Allowed` },
       });
@@ -47,11 +32,7 @@
   if (!team) {
     return res.status(404).json({
       error: {
-<<<<<<< HEAD
-        message: "The team does not exist in the database.",
-=======
         message: 'The team does not exist in the database.',
->>>>>>> 5b14cd6a
       },
     });
   }
@@ -65,11 +46,7 @@
   if (Object.keys(samlConfig).length === 0) {
     return res.status(400).json({
       error: {
-<<<<<<< HEAD
-        message: "SAML SSO is not configured for this team.",
-=======
         message: 'SAML SSO is not configured for this team.',
->>>>>>> 5b14cd6a
       },
     });
   }
